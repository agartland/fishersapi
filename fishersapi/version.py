from __future__ import absolute_import, division, print_function
from os import path

# Format expected by setup.py and doc/source/conf.py: string of form "X.Y.Z"
_version_major = 0
_version_minor = 1
<<<<<<< HEAD
_version_micro = 2  # use '' for first of series, number for 1 and above
=======
_version_micro = 3  # use '' for first of series, number for 1 and above
>>>>>>> 8f283f96
#_version_extra = 'dev'
_version_extra = ''  # Uncomment this for full releases

# Construct full version string from these.
_ver = [_version_major, _version_minor]
if _version_micro:
    _ver.append(_version_micro)
if _version_extra:
    _ver.append(_version_extra)

__version__ = '.'.join(map(str, _ver))

CLASSIFIERS = ["Development Status :: 3 - Alpha",
               "Environment :: Console",
               "Intended Audience :: Science/Research",
               "License :: OSI Approved :: MIT License",
               "Operating System :: OS Independent",
               "Programming Language :: Python",
               "Topic :: Scientific/Engineering"]

# Description should be a one-liner:
description = "fishersapi: An API for applying a fast Fisher's Exact Test to variable pairs in pandas DataFrames"

NAME = "fishersapi"
MAINTAINER = "Andrew Fiore-Gartland"
MAINTAINER_EMAIL = "agartlan@fredhutch.org"
DESCRIPTION = description
URL = "http://github.com/agartland/fishersapi"
DOWNLOAD_URL = ""
LICENSE = "MIT"
AUTHOR = "Andrew Fiore-Gartland"
AUTHOR_EMAIL = "agartlan@fredhutch.org"
PLATFORMS = "OS Independent"
MAJOR = _version_major
MINOR = _version_minor
MICRO = _version_micro
VERSION = __version__
PACKAGE_DATA = {}
REQUIRES = ['numpy', 'scipy', 'pandas', 'fisher', 'statsmodels']<|MERGE_RESOLUTION|>--- conflicted
+++ resolved
@@ -4,11 +4,8 @@
 # Format expected by setup.py and doc/source/conf.py: string of form "X.Y.Z"
 _version_major = 0
 _version_minor = 1
-<<<<<<< HEAD
-_version_micro = 2  # use '' for first of series, number for 1 and above
-=======
 _version_micro = 3  # use '' for first of series, number for 1 and above
->>>>>>> 8f283f96
+
 #_version_extra = 'dev'
 _version_extra = ''  # Uncomment this for full releases
 
